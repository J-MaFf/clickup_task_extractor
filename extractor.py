--- conflicted
+++ resolved
@@ -13,7 +13,7 @@
 import sys
 import csv
 import html
-from datetime import datetime, timezone
+from datetime import datetime
 from dataclasses import asdict
 from typing import TypeAlias
 from contextlib import contextmanager
@@ -59,7 +59,6 @@
 )
 from ai_summary import get_ai_summary
 from mappers import get_yes_no_input, get_date_range, extract_images, LocationMapper
-from eta_calculator import calculate_eta
 
 # Get the directory of this script for output path resolution
 script_dir = os.path.dirname(os.path.abspath(__file__))
@@ -268,7 +267,7 @@
                     )
                     if not team_id:
                         console.print("[red]Team ID is required[/red]")
-                        sys.exit(1)
+                        return
 
                 # If team wasn't fetched from /team endpoint, create a minimal team object with workspace name
                 if team is None:
@@ -294,7 +293,7 @@
                             style="red",
                         )
                     )
-                    sys.exit(1)
+                    return
                 console.print(
                     f"✅ [green]Space found:[/green] [bold]{space['name']}[/bold]"
                 )
@@ -406,11 +405,9 @@
                             task_name = name[:30] + ("..." if len(name) > 30 else "")
 
                             # Update per-list progress description with current task
-                            # Only show AI indicator if AI will actually be generated (not in interactive mode)
                             if (
                                 self.config.enable_ai_summary
                                 and self.config.gemini_api_key
-                                and not self.config.interactive_selection
                             ):
                                 progress.update(
                                     current_list_task,
@@ -490,102 +487,91 @@
                 )
                 all_tasks = self.interactive_include(all_tasks)
 
-                # After task selection in interactive mode, handle AI summary generation
-                if all_tasks:
-                    # Check if we need to prompt for AI summary or if it's already enabled
-                    should_generate_ai = False
-                    
-                    if self.config.enable_ai_summary and self.config.gemini_api_key:
-                        # AI summary was enabled via CLI flags - generate for selected tasks
-                        should_generate_ai = True
-                    elif not self.config.enable_ai_summary:
-                        # AI summary not enabled - ask the user
+                # After task selection in interactive mode, ask about AI summary if not already set
+                if all_tasks and not self.config.enable_ai_summary:
+                    console.print(
+                        Panel(
+                            f"[bold blue]🤖 AI Summary Available[/bold blue]\n"
+                            f"You have selected [bold cyan]{len(all_tasks)}[/bold cyan] task(s) for export.\n"
+                            f"AI summary can generate concise 1-2 sentence summaries using Google Gemini.",
+                            title="AI Enhancement",
+                            style="blue",
+                        )
+                    )
+                    if get_yes_no_input(
+                        "Would you like to enable AI summaries for the selected tasks? (y/n): ",
+                        default_on_interrupt=False,
+                    ):
+                        # Try to load Gemini API key
+                        gemini_key_loaded = False
+                        if self.load_gemini_key_func:
+                            if self.load_gemini_key_func():
+                                gemini_key_loaded = True
+                                console.print(
+                                    "✅ [green]Gemini API key loaded from 1Password.[/green]"
+                                )
+
+                        if not gemini_key_loaded:
+                            gemini_key = console.input(
+                                "[bold cyan]🔑 Enter Gemini API Key (or press Enter to skip): [/bold cyan]"
+                            ).strip()
+                            if gemini_key:
+                                self.config.gemini_api_key = gemini_key
+                                gemini_key_loaded = True
+                                console.print(
+                                    "✅ [green]Manual Gemini API key entered.[/green]"
+                                )
+                            else:
+                                console.print(
+                                    "ℹ️ [yellow]Proceeding without AI summary.[/yellow]"
+                                )
+
+                        if gemini_key_loaded and self.config.gemini_api_key:
+                            self.config.enable_ai_summary = True
+                            # Regenerate notes with AI for selected tasks
+                            console.print(
+                                Panel(
+                                    f"[bold green]🧠 Generating AI summaries for {len(all_tasks)} selected tasks...[/bold green]",
+                                    title="AI Processing",
+                                    style="green",
+                                )
+                            )
+                            for i, task in enumerate(all_tasks, 1):
+                                console.print(
+                                    f"  [dim]Processing task {i}/{len(all_tasks)}:[/dim] [bold]{task.Task}[/bold]"
+                                )
+                                if hasattr(task, "_metadata") and task._metadata:
+                                    metadata = task._metadata
+                                    raw_fields = metadata.get("ai_fields")
+                                    task_name = metadata.get("task_name", task.Task)
+                                    if raw_fields:
+                                        if isinstance(raw_fields, dict):
+                                            ai_fields = list(raw_fields.items())
+                                        else:
+                                            ai_fields = list(raw_fields)
+                                        ai_notes = get_ai_summary(
+                                            task_name,
+                                            ai_fields,
+                                            self.config.gemini_api_key,
+                                            progress_pause_callback=self._pause_progress_callback,
+                                        )
+                                    else:
+                                        fallback_fields = [
+                                            ("Notes", task.Notes or "(not provided)")
+                                        ]
+                                        ai_notes = get_ai_summary(
+                                            task_name,
+                                            fallback_fields,
+                                            self.config.gemini_api_key,
+                                            progress_pause_callback=self._pause_progress_callback,
+                                        )
+                                    task.Notes = ai_notes
+                            console.print(
+                                "✅ [bold green]AI summaries generated for all selected tasks.[/bold green]"
+                            )
+                    else:
                         console.print(
-                            Panel(
-                                f"[bold blue]🤖 AI Summary Available[/bold blue]\n"
-                                f"You have selected [bold cyan]{len(all_tasks)}[/bold cyan] task(s) for export.\n"
-                                f"AI summary can generate concise 1-2 sentence summaries using Google Gemini.",
-                                title="AI Enhancement",
-                                style="blue",
-                            )
-                        )
-                        if get_yes_no_input(
-                            "Would you like to enable AI summaries for the selected tasks? (y/n): ",
-                            default_on_interrupt=False,
-                        ):
-                            # Try to load Gemini API key
-                            gemini_key_loaded = False
-                            if self.load_gemini_key_func:
-                                if self.load_gemini_key_func():
-                                    gemini_key_loaded = True
-                                    console.print(
-                                        "✅ [green]Gemini API key loaded from 1Password.[/green]"
-                                    )
-
-                            if not gemini_key_loaded:
-                                gemini_key = console.input(
-                                    "[bold cyan]🔑 Enter Gemini API Key (or press Enter to skip): [/bold cyan]"
-                                ).strip()
-                                if gemini_key:
-                                    self.config.gemini_api_key = gemini_key
-                                    gemini_key_loaded = True
-                                    console.print(
-                                        "✅ [green]Manual Gemini API key entered.[/green]"
-                                    )
-                                else:
-                                    console.print(
-                                        "ℹ️ [yellow]Proceeding without AI summary.[/yellow]"
-                                    )
-
-                            if gemini_key_loaded and self.config.gemini_api_key:
-                                self.config.enable_ai_summary = True
-                                should_generate_ai = True
-                        else:
-                            console.print(
-                                "ℹ️ [yellow]Proceeding without AI summary.[/yellow]"
-                            )
-                    
-                    # Generate AI summaries for selected tasks if enabled
-                    if should_generate_ai:
-                        console.print(
-                            Panel(
-                                f"[bold green]🧠 Generating AI summaries for {len(all_tasks)} selected tasks...[/bold green]",
-                                title="AI Processing",
-                                style="green",
-                            )
-                        )
-                        for i, task in enumerate(all_tasks, 1):
-                            console.print(
-                                f"  [dim]Processing task {i}/{len(all_tasks)}:[/dim] [bold]{task.Task}[/bold]"
-                            )
-                            if hasattr(task, "_metadata") and task._metadata:
-                                metadata = task._metadata
-                                raw_fields = metadata.get("ai_fields")
-                                task_name = metadata.get("task_name", task.Task)
-                                if raw_fields:
-                                    if isinstance(raw_fields, dict):
-                                        ai_fields = list(raw_fields.items())
-                                    else:
-                                        ai_fields = list(raw_fields)
-                                    ai_notes = get_ai_summary(
-                                        task_name,
-                                        ai_fields,
-                                        self.config.gemini_api_key,
-                                        progress_pause_callback=self._pause_progress_callback,
-                                    )
-                                else:
-                                    fallback_fields = [
-                                        ("Notes", task.Notes or "(not provided)")
-                                    ]
-                                    ai_notes = get_ai_summary(
-                                        task_name,
-                                        fallback_fields,
-                                        self.config.gemini_api_key,
-                                        progress_pause_callback=self._pause_progress_callback,
-                                    )
-                                task.Notes = ai_notes
-                        console.print(
-                            "✅ [bold green]AI summaries generated for all selected tasks.[/bold green]"
+                            "ℹ️ [yellow]Proceeding without AI summary.[/yellow]"
                         )
 
             elif self.config.interactive_selection and not all_tasks:
@@ -655,19 +641,15 @@
             # Get task status
             status = task_detail.get("status", {}).get("status", "Unknown")
 
-            # Get due date or calculate ETA
+            # Get due date
             due_date = task_detail.get("due_date")
             eta = ""
             if due_date:
                 try:
-                    due_dt = datetime.fromtimestamp(int(due_date) / 1000, tz=timezone.utc)
+                    due_dt = datetime.fromtimestamp(int(due_date) / 1000)
                     eta = format_datetime(due_dt, DISPLAY_FORMAT)
                 except (ValueError, OSError):
                     eta = "Invalid Date"
-            else:
-                # No due date - we'll calculate ETA after gathering all context
-                # This will be done later after extracting custom fields
-                eta = None  # Marker to calculate later
 
             # Company is the list name (like original code)
             company = list_item.get("name", "")
@@ -786,6 +768,8 @@
                 and self.config.gemini_api_key
                 and not self.config.interactive_selection
             ):
+                from ai_summary import get_ai_summary
+
                 notes = get_ai_summary(
                     task_detail.get("name", ""),
                     ai_field_items,
@@ -800,20 +784,6 @@
             res_img = extract_images(cf.get("Resolution", {}).get("value", ""))
             task_img = extract_images(task_detail.get("description", ""))
             extra = " | ".join([i for i in [desc_img, res_img, task_img] if i])
-
-            # Calculate ETA if not already set from due_date
-            if eta is None:
-                # Calculate ETA based on task context
-                eta = calculate_eta(
-                    task_name=task_name,
-                    priority=priority,
-                    status=status,
-                    description=custom_description or default_description,
-                    subject=subject_value if subject_value else "",
-                    resolution=resolution_value if resolution_value else "",
-                    gemini_api_key=self.config.gemini_api_key,
-                    enable_ai=self.config.enable_ai_summary,
-                )
 
             # Create task record (matching original structure)
             task_record = TaskRecord(
@@ -937,18 +907,11 @@
 
         console.print(f"\n[bold blue]📤 Exporting {len(tasks)} tasks...[/bold blue]")
 
-        # Determine output directory and base filename
-        # If config.output_path is absolute or contains directory components, use it directly (for tests)
-        # Otherwise, default to clickup_task_extractor/output directory (for production)
+        # Ensure all output files go to clickup_task_extractor/output directory
+        # Extract the base filename without extension from the config path
         output_path = Path(self.config.output_path)
-        if output_path.is_absolute() or output_path.parent != Path("."):
-            # Use the full path as specified (e.g., /tmp/tmpXXX/tasks.csv)
-            base_filename = output_path.stem
-            output_dir = output_path.parent
-        else:
-            # Simple filename with no directory component - use default output/ directory
-            base_filename = output_path.stem
-            output_dir = Path(script_dir) / "output"
+        base_filename = output_path.stem  # Get filename without extension
+        output_dir = Path(script_dir) / "output"  # clickup_task_extractor/output
 
         with Progress(
             SpinnerColumn(),
@@ -1018,11 +981,7 @@
 
                     # Generate HTML first, then convert to PDF using fpdf2
                     html_content = self.render_html(tasks)
-<<<<<<< HEAD
-
-=======
                     
->>>>>>> 37ef2197
                     # Create PDF and parse HTML
                     pdf = FPDF()
                     pdf.add_page()
